/*jshint node:true */

const express = require('express');
const http = require('http');
const path = require('path');
const glob = require('glob');
const fs = require('fs');
<<<<<<< HEAD
const content = require('./src/static_content');

var schema_dir = path.resolve(process.cwd(), process.env.SCHEMA_DIR || 'schemata');
var schemata = [];
=======
const content = require('./lib/static_content');

const schema_dir = path.resolve(process.cwd(), process.env.SCHEMA_DIR ?? 'schemata');
const schemata = [];
>>>>>>> f33f5203
glob('**/*.avsc', {cwd: schema_dir}, function (err, files) {
    if (err) throw err;
    files.sort().forEach(function (file) {
        schemata.push({filename: '/schemata/' + file});
    });
});

// Precompile dust templates at app startup, and then serve them out of memory
const dust_templates = content.dustTemplates();

const app = express();

app.set('port', process.env.PORT ?? 8080);
app.use(require('morgan')('combined'));
app.use(require('body-parser').json());
app.use(require('less-middleware')(__dirname + '/public'));
app.use(express.static(path.join(__dirname, 'public')));

app.get('/', function (req, res) {
    content.topLevelHTML([], {schemata: schemata}, function (err, html) {
        res.set('Content-Type', 'text/html').send(html);
    });
});

app.get('/dust-templates.js', function (req, res) {
    res.set('Content-Type', 'text/javascript').send(dust_templates);
});

app.get(/^\/schemata\/(\w[\w.\-]*(?:\/\w[\w.\-]*)*)$/, function (req, res) {
    fs.readFile(path.join(schema_dir, req.params[0]), 'utf-8', function (err, data) {
        if (err) {
            res.status(404).send('Not found');
        } else {
            res.set('Content-Type', 'application/json').send(data);
        }
    });
});

http.createServer(app).listen(app.get('port'), function () {
    console.log('Express server listening on port ' + app.get('port'));
});<|MERGE_RESOLUTION|>--- conflicted
+++ resolved
@@ -5,17 +5,10 @@
 const path = require('path');
 const glob = require('glob');
 const fs = require('fs');
-<<<<<<< HEAD
 const content = require('./src/static_content');
-
-var schema_dir = path.resolve(process.cwd(), process.env.SCHEMA_DIR || 'schemata');
-var schemata = [];
-=======
-const content = require('./lib/static_content');
 
 const schema_dir = path.resolve(process.cwd(), process.env.SCHEMA_DIR ?? 'schemata');
 const schemata = [];
->>>>>>> f33f5203
 glob('**/*.avsc', {cwd: schema_dir}, function (err, files) {
     if (err) throw err;
     files.sort().forEach(function (file) {
