--- conflicted
+++ resolved
@@ -49,11 +49,7 @@
 
 //valid input?
 if (!inputFiles || inputFiles.length === 0 || outputFile === null) {
-<<<<<<< HEAD
-    sys.error('Usage: avrodoc [-i rootfolder] [my-schema.avsc [another-schema.avsc...]] [-o my-documentation.html] [-s my-style.less]');
-=======
-    console.error('Usage: avrodoc [-i rootfolder] [my-schema.avsc [another-schema.avsc...]] [-o=my-documentation.html] [-s=my-style.less]');
->>>>>>> origin/fix-deprecated-logging
+    console.error('Usage: avrodoc [-i rootfolder] [my-schema.avsc [another-schema.avsc...]] [-o my-documentation.html] [-s my-style.less]');
     process.exit(1);
 }
 avrodoc.createAvroDoc(extra_less_files, inputFiles, outputFile);
