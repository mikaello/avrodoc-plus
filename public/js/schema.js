/* global AvroDoc:false */

/**
 *  Interprets the contents of one Avro Schema (.avsc) file and transforms it into structures
 *  suitable for rendering.
 *
 * @param {*} avrodoc The main AvroDoc instance.
 * @param {*} shared_types An object of the form
 *   `{'namespace.name': [{type: 'record', fields: [...]}, {type: 'record', fields: [...]}, ...], ...}`
 *   This object is mutated as the schema is parsed; we add the types defined in this schema to the
 *   structure. Different schema files may define the same type differently, hence the array of
 *   types for each qualified name. However, where two different schema files agree on the
 *   definition of a type, we can share the parsed type between the different files.
 * @param {string} schema_json The .avsc file, parsed into a structure of JavaScript objects.
 * @param {string?} filename The name of the file from which the schema was loaded, if available.
 * @returns
 */
AvroDoc.Schema = function (avrodoc, shared_types, schema_json, filename) {
  var _public = { filename: filename };

  // {'namespace.name': {type: 'record', fields: [...]}}
  // containing only types and messages defined in this schema
  var named_types = {};

  var primitive_types = [
    "null",
    "boolean",
    "int",
    "long",
    "float",
    "double",
    "bytes",
    "string",
  ];

  var built_in_type_fields = {
    record: ["type", "name", "namespace", "doc", "aliases", "fields"],
    error: ["type", "name", "namespace", "doc", "aliases", "fields"],
    message: [
      "type",
      "name",
      "namespace",
      "doc",
      "request",
      "response",
      "errors",
    ],
    enum: ["type", "name", "namespace", "doc", "aliases", "symbols"],
    array: ["type", "items"],
    map: ["type", "values"],
    fixed: ["type", "name", "namespace", "aliases", "size"],
    field: ["type", "name", "doc", "aliases", "type", "default", "order"],
    protocol: [
      "type",
      "name",
      "namespace",
      "doc",
      "protocol",
      "messages",
      "types",
    ],
    union: ["type", "types"],
  };

  var avrodoc_custom_attributes = [
    "type",
    "shared",
    "definitions",
    "protocol_name",
    "sorted_messages",
    "sorted_types",
    "filename",
    "qualified_name",
    "link",
    "shared_link",
    "is_enum",
    "is_message",
    "is_record",
    "is_protocol",
    "is_error",
    "is_array",
    "is_map",
    "is_fixed",
    "is_field",
    "is_string",
    "is_null",
    "is_int",
    "is_long",
    "is_double",
    "is_union",
    "is_primitive",
    "attributes",
  ];

  const isString = (x) =>
    Object.prototype.toString.call(x) === "[object String]";
  const isObject = (x) =>
    Object.prototype.toString.call(x) === "[object Object]";
  const isArray = (x) => Object.prototype.toString.call(x) === "[object Array]";

  /**
   * @param {string | [] | object} schema
   * @param {string} namespace
   * @returns {string} qualified type name
   */
  function qualifiedName(schema, namespace) {
    var type_name;
    if (isString(schema)) {
      type_name = schema;
    } else if (isObject(schema) && !isArray(schema)) {
      namespace = schema.namespace || namespace;
      type_name = schema.name || schema.protocol || schema.type;
    }

    if (!type_name) {
      throw (
        "unable to determine type name from schema " +
        JSON.stringify(schema) +
        " in namespace " +
        namespace
      );
    } else if (type_name.indexOf(".") >= 0) {
      return type_name;
    } else if (primitive_types.includes(type_name)) {
      return type_name;
    } else if (namespace) {
      return namespace + "." + type_name;
    } else {
      return type_name;
    }
  }

  /**
   * Check type of object. Get all additional arbitrary attributes on the object
   * for inclusion in the decorated schema object.
   *
   * @param {object} schema
   * @return {object} schema
   */
  function decorateCustomAttributes(schema) {
    if (schema.annotations !== undefined && schema.annotations !== null) {
      return schema;
    }

    var annotations = [],
      ignore_attributes = avrodoc_custom_attributes;
    if (
      schema.type !== null &&
      hasOwnPropertyS(built_in_type_fields, schema.type)
    ) {
      ignore_attributes = ignore_attributes.concat(
        built_in_type_fields[schema.type],
      );
    }

    for (var key in schema) {
      // Only include this annotation if it is not a built-in type or something specific to the avrodoc project
      if (
        hasOwnPropertyS(schema, key) &&
        ignore_attributes.indexOf(key) === -1
      ) {
        var annotation_data = { key: key };
        var annotation_value = schema[key];

        // Check to see if a complex object was provided.
        // In this case, output a pretty-printed JSON blob.
        if (annotation_value !== null && typeof annotation_value === "object") {
          annotation_data.complex_object = JSON.stringify(
            annotation_value,
            undefined,
            3,
          );
        } else if (named_types[annotation_value]) {
          // The value is a known named type. Let's link to it.
          annotation_data.linked_type = named_types[annotation_value];
        } else {
          // Just print the value as a string
          annotation_data.value = annotation_value;
        }

        annotations.push(annotation_data);
      }
    }
    if (annotations.length > 0) {
      schema.annotations = annotations;
    }
    return schema;
  }

  /**
   * Takes a node in the schema tree (a JS object) and adds some fields that are
   * useful for template rendering.
   *
   * @param {object} schema
   * @return {object} schema
   */
  function decorate(schema) {
    schema.filename = filename;
    schema["is_" + schema.type] = true;
    if (schema.is_error) {
      schema.is_record = true;
    }
    schema.qualified_name = qualifiedName(schema);
    schema = decorateCustomAttributes(schema);

    if (primitive_types.includes(schema.type)) {
      schema.is_primitive = true;
    } else {
      schema.link = [
        "#",
        "schema",
        encodeURIComponent(filename || "default"),
        encodeURIComponent(qualifiedName(schema)),
      ].join("/");
      schema.shared_link = [
        "#",
        "schema",
        encodeURIComponent(qualifiedName(schema)),
      ].join("/");
    }
    if (schema.shared) decorate(schema.shared);
    return schema;
  }

  /**
   * @param {string?} parent
   * @param {string} child
   * @returns {string} parent and child joined
   */
  function joinPath(parent, child) {
    return parent ? [parent, child].join(".") : child;
  }

  /**
   * Given a type name and the current namespace, returns an object representing
   * the type that the name refers to (or throws an exception if the name cannot
   * be resolved). For named types, the same (shared) object is returned
   * whenever the same name is requested.
   * @param {string} name a named type (e.g. `boolean`, `Foo` or `com.example.Foo`)
   * @param {string} namespace e.g. `com.example.service`
   * @param {string} path name of the field
   * @return {object} schema type
   */
  function lookupNamedType(name, namespace, path) {
    if (primitive_types.includes(name)) {
      return decorate({ type: name });
    }

    const qualifiedNameStr = qualifiedName(name, namespace);
    const type = named_types[qualifiedNameStr];
    if (type) {
      return type;
    } else if (hasOwnPropertyS(shared_types, qualifiedNameStr)) {
      const sharedType = shared_types[qualifiedNameStr].find(
<<<<<<< HEAD
        (sharedSchema) => sharedSchema.qualified_name === qualifiedNameStr
=======
        (sharedSchema) => sharedSchema.qualified_name === name,
>>>>>>> 4b2eeea4
      );

      if (sharedType) {
        return sharedType;
      } else {
        // TODO: Should also support arbitrary ordering of Avro schemas (currently
        // this only works if the schema to be referred is parsed first)
        throw `Shared schema ${qualifiedNameStr} does not have type ${JSON.stringify(
          name,
        )}, referred to at ${path}`;
      }
    }

    throw "Unknown type name " + JSON.stringify(name) + " at " + path;
  }

  /**
   * Given an object representing a type (as returned by lookupNamedType, for
   * example), returns the qualified name of that type. We recurse through
   * unnamed complex types (array, map, union) but named types are replaced by
   * their name.
   *
   * @param {string | [] | object} schema
   * @param {string} namespace
   * @returns {string | [] | object}
   */
  function extractTypeName(schema, namespace) {
    if (isString(schema)) {
      return schema;
    } else if (isArray(schema)) {
      return schema.map((type) => extractTypeName(type, namespace));
    } else if (isObject(schema)) {
      if (
        schema.type === "record" ||
        schema.type === "enum" ||
        schema.type === "fixed" ||
        schema.type === "error"
      ) {
        return qualifiedName(schema, namespace);
      } else if (schema.type === "array") {
        return {
          type: "array",
          items: extractTypeName(schema.items, namespace),
        };
      } else if (schema.type === "map") {
        return {
          type: "map",
          values: extractTypeName(schema.values, namespace),
        };
      } else if (schema.type === "union") {
        return schema.types.map((type) => extractTypeName(type, namespace));
      } else if (primitive_types.includes(schema.type)) {
        return schema.type;
      } else {
        throw (
          "extractTypeName: unsupported Avro schema type: " +
          JSON.stringify(schema.type)
        );
      }
    } else {
      throw "extractTypeName: unexpected schema: " + JSON.stringify(schema);
    }
  }

  /**
   * Given a JSON object representing a named type (record, enum, fixed, message
   * or protocol), returns a new object containing only fields that are essential
   * to the definition of the type. This is useful for equality comparison of
   * types.
   *
   * @param {*} schema
   * @returns {{
   *   type: string,
   *   name: string,
   *   fields?: {type: string, name: string}[],
   *   symbols?: any,
   *   size?: any,
   *   request?: any,
   *   response?: any,
   *   errors?: any[],
   *   protocol?: string,
   *   types?: any[],
   *   messages?: any,
   * }}
   */
  function typeEssence(schema) {
    /**
     * @param {object[]} fields
     * @returns {{name: string, type: string}[]}
     */
    function fieldsWithTypeNames(fields) {
      return fields.map((field) => ({
        name: field.name,
        type: extractTypeName(field.type, schema.namespace),
      }));
    }

    var essence = {
      type: schema.type,
      name: qualifiedName(schema, schema.namespace),
    };
    if (schema.type === "record" || schema.type === "error") {
      essence.fields = fieldsWithTypeNames(schema.fields);
    } else if (schema.type === "enum") {
      essence.symbols = schema.symbols;
    } else if (schema.type === "fixed") {
      essence.size = schema.size;
    } else if (schema.type === "message") {
      essence.request = fieldsWithTypeNames(schema.request || []);
      essence.response = extractTypeName(schema.response, schema.namespace);
      essence.errors = (schema.errors || []).map((error) =>
        extractTypeName(error, schema.namespace),
      );
    } else if (schema.type === "protocol") {
      essence = { protocol: qualifiedName(schema, schema.namespace) };
      essence.types = (schema.types ?? []).map(typeEssence);
      essence.messages = Object.fromEntries(
        Object.entries(schema.messages ?? {}).map(([messageName, message]) => [
          messageName,
          typeEssence(message),
        ]),
      );
    } else {
      throw "typeEssence() only supports named types, not " + schema.type;
    }
    return essence;
  }

  /** Credit: https://github.com/epoberezkin/fast-deep-equal */
  function isEqual(a, b) {
    if (a === b) return true;

    if (a && b && typeof a == "object" && typeof b == "object") {
      if (a.constructor !== b.constructor) return false;

      var length, i, keys;
      if (Array.isArray(a)) {
        length = a.length;
        if (length != b.length) return false;
        for (i = length; i-- !== 0; ) if (!isEqual(a[i], b[i])) return false;
        return true;
      }

      if (a instanceof Map && b instanceof Map) {
        if (a.size !== b.size) return false;
        for (i of a.entries()) if (!b.has(i[0])) return false;
        for (i of a.entries()) if (!isEqual(i[1], b.get(i[0]))) return false;
        return true;
      }

      if (a instanceof Set && b instanceof Set) {
        if (a.size !== b.size) return false;
        for (i of a.entries()) if (!b.has(i[0])) return false;
        return true;
      }
      if (ArrayBuffer.isView(a) && ArrayBuffer.isView(b)) {
        length = a.length;
        if (length != b.length) return false;
        for (i = length; i-- !== 0; ) if (a[i] !== b[i]) return false;
        return true;
      }

      if (a.constructor === RegExp)
        return a.source === b.source && a.flags === b.flags;
      if (a.valueOf !== Object.prototype.valueOf)
        return a.valueOf() === b.valueOf();
      if (a.toString !== Object.prototype.toString)
        return a.toString() === b.toString();

      keys = Object.keys(a);
      length = keys.length;
      if (length !== Object.keys(b).length) return false;

      for (i = length; i-- !== 0; )
        if (!hasOwnPropertyS(b, keys[i])) return false;

      for (i = length; i-- !== 0; ) {
        var key = keys[i];

        if (!isEqual(a[key], b[key])) return false;
      }

      return true;
    }

    // true if both NaN, false otherwise
    return a !== a && b !== b;
  }

  /**
   * Takes a named type (record, enum, fixed, message or protocol) and adds it to
   * the maps of name to type. If a type with the same qualified name and the
   * same definition is already defined in another schema file, that existing
   * definition is reused. If the qualified name is not yet defined, or the
   * existing definitions differ from this type, a new definition is registered.
   *
   * Note that within one schema file, a qualified name may only map to one
   * particular definition. However, it is acceptable for different schema files to
   * have conflicting definitions for the same qualified name, because different
   * schema files are independent. The sharing of equivalent types is only for
   * conciceness of display.
   *
   * @param {object} schema
   * @param {string?} path
   */
  function defineNamedType(schema, path) {
    const qualified_name = qualifiedName(schema, schema.namespace);
    const new_type = typeEssence(schema);
    let shared_schema = null;

    if (hasOwnPropertyS(shared_types, qualified_name)) {
      shared_schema = shared_types[qualified_name].find((shared_schema) =>
        isEqual(new_type, typeEssence(shared_schema)),
      );
    } else {
      shared_types[qualified_name] = [];
    }

    if (hasOwnPropertyS(named_types, qualified_name)) {
      var existing_type = typeEssence(named_types[qualified_name]);
      if (!isEqual(new_type, existing_type)) {
        throw (
          "Conflicting definition for type " +
          qualified_name +
          " at " +
          path +
          ": " +
          JSON.stringify(existing_type) +
          " != " +
          JSON.stringify(new_type)
        );
      }
    } else {
      // Type has not yet been defined in this schema file
      named_types[qualified_name] = schema;
      if (!shared_schema) {
        shared_schema = { ...schema }; // shallow clone
        shared_types[qualified_name].push(shared_schema);
      }

      // Only track definitions if we're dealing with multiple input files
      if (avrodoc.input_schemata.length > 1) {
        shared_schema.definitions = shared_schema.definitions || [];
        shared_schema.definitions.push(schema);
      }
    }
    schema.shared = shared_schema;
  }

  // Parse a plain schema (with a record type at the top level, and any other types defined in
  // nested structures on the record's fields).
  function parseSchema(schema, namespace, path) {
    if (schema == null) {
      throw "Missing schema type at " + path;
    } else if (isString(schema)) {
      return lookupNamedType(schema, namespace, path);
    } else if (isObject(schema) && !isArray(schema)) {
      if (schema.type === "record" || schema.type === "error") {
        if (!isArray(schema.fields)) {
          throw (
            "Unexpected value " +
            JSON.stringify(schema.fields) +
            " for " +
            schema.type +
            " fields at " +
            path
          );
        }
        schema.namespace = schema.namespace || namespace;
        defineNamedType(schema, path);
        schema.fields.forEach((field) => {
          field.type = parseSchema(
            field.type,
            schema.namespace,
            joinPath(path, field.name),
          );
          field.default_str = JSON.stringify(field["default"], null, " ");
        });
        return decorate(schema);
      } else if (schema.type === "enum") {
        if (!isArray(schema.symbols)) {
          throw (
            "Unexpected value " +
            JSON.stringify(schema.symbols) +
            " for enum symbols at " +
            path
          );
        }
        schema.namespace = schema.namespace || namespace;
        defineNamedType(schema, path);
        return decorate(schema);
      } else if (schema.type === "fixed") {
        if (typeof schema.size !== "number" || schema.size < 1) {
          throw (
            "Unexpected size " +
            JSON.stringify(schema.size) +
            " for fixed type at " +
            path
          );
        }
        schema.namespace = schema.namespace || namespace;
        defineNamedType(schema, path);
        return decorate(schema);
      } else if (schema.type === "array") {
        schema.items = parseSchema(
          schema.items,
          namespace,
          joinPath(path, "items"),
        );
        return decorate(schema);
      } else if (schema.type === "map") {
        schema.values = parseSchema(
          schema.values,
          namespace,
          joinPath(path, "values"),
        );
        return decorate(schema);
      } else if (primitive_types.includes(schema.type)) {
        return decorate(schema);
      } else {
        throw 'Unsupported Avro schema type "' + schema.type + '" at ' + path;
      }
    } else if (isArray(schema)) {
      if (schema.length === 0) {
        throw "Unions must have at least one branch type at " + path;
      }
      return decorate({
        type: "union",
        types: schema.map((branch_type) => {
          if (isArray(branch_type)) {
            throw "Unions must not be nested at " + path;
          }
          const type_name = isObject(branch_type)
            ? branch_type.name || branch_type.type
            : branch_type;
          return parseSchema(branch_type, namespace, joinPath(path, type_name));
        }),
      });
    } else {
      throw (
        "Unexpected schema contents " + JSON.stringify(schema) + " at " + path
      );
    }
  }

  // Parse an Avro protocol, which has a list of messages (RPC calls) and a list of named types
  // at the top level.
  function parseProtocol(protocol) {
    protocol.type = "protocol";
    protocol.name = protocol.protocol;

    protocol.types = (protocol.types ?? []).map((type) =>
      parseSchema(type, protocol.namespace, "types"),
    );

    for (const [messageName, message] of Object.entries(
      protocol.messages ?? {},
    )) {
      var path = "messages." + messageName;
      message.type = "message";
      message.name = messageName;
      message.namespace = protocol.namespace;
      message.protocol_name = qualifiedName(protocol.name, protocol.namespace);

      (message.request ?? []).forEach(function (param) {
        param.type = parseSchema(
          param.type,
          protocol.namespace,
          joinPath(path, "request." + param.name),
        );
        param.default_str = JSON.stringify(param["default"], null, " ");
      });
      message.response = parseSchema(
        message.response,
        protocol.namespace,
        joinPath(path, "response"),
      );

      // Return an empty array in the case that the method returns 'void'.
      // Javadoc specifications do not show return values for a void method
      if (message.response && message.response.type === "null") {
        message.response = [];
      }
      message.errors = (message.errors ?? []).map((error) =>
        parseSchema(error, protocol.namespace, joinPath(path, "errors")),
      );

      defineNamedType(message, path);
      decorate(message);
    }

    protocol.sorted_messages = Object.values(protocol.messages ?? {}).sort(
      stringCompareByS("name"),
    );
    defineNamedType(protocol);

    return decorate(protocol);
  }

  if (typeof schema_json === "string") {
    schema_json = JSON.parse(schema_json);
  }

  if (isObject(schema_json) && schema_json.protocol) {
    _public.root_type = parseProtocol(schema_json);
  } else {
    _public.root_type = parseSchema(schema_json);
  }

  _public.root_type.is_root_type = true;
  _public.named_types = named_types;

  _public.sorted_types = Object.values(named_types).sort(
    stringCompareByS("name"),
  );

  return _public;
};

/**
 * TODO: should be imported from avrodoc.js
 *
 * Case insensitive string compare
 *
 * @param {string} property to compare by
 * @returns {function(object, object): boolean} objects to have a property compared
 */
const stringCompareByS = (property) => (a, b) => {
  const aProp = a[property] ?? "";
  const bProp = b[property] ?? "";
  return aProp.localeCompare(bProp);
};

/**
 * TODO: should be imported from avrodoc.js
 *
 * Checks if property exists on object
 *
 * @param {object} object
 * @param {string} property
 * @returns {boolean}
 */
const hasOwnPropertyS = (object, property) =>
  Object.prototype.hasOwnProperty.call(object, property);<|MERGE_RESOLUTION|>--- conflicted
+++ resolved
@@ -252,11 +252,7 @@
       return type;
     } else if (hasOwnPropertyS(shared_types, qualifiedNameStr)) {
       const sharedType = shared_types[qualifiedNameStr].find(
-<<<<<<< HEAD
-        (sharedSchema) => sharedSchema.qualified_name === qualifiedNameStr
-=======
-        (sharedSchema) => sharedSchema.qualified_name === name,
->>>>>>> 4b2eeea4
+        (sharedSchema) => sharedSchema.qualified_name === qualifiedNameStr,
       );
 
       if (sharedType) {
